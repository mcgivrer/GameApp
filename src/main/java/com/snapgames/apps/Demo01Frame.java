--- conflicted
+++ resolved
@@ -7,12 +7,10 @@
 import java.awt.geom.Point2D;
 import java.awt.geom.Rectangle2D;
 import java.awt.image.BufferedImage;
-<<<<<<< HEAD
-import java.io.*;
-=======
+import java.io.File;
 import java.io.FileInputStream;
 import java.io.IOException;
->>>>>>> 66397c09
+import java.io.InputStream;
 import java.net.URISyntaxException;
 import java.nio.file.Path;
 import java.nio.file.Paths;
@@ -927,30 +925,6 @@
             setFillColor(Color.BLUE);
             setBorderColor(Color.CYAN);
             setTextColor(Color.WHITE);
-<<<<<<< HEAD
-
-            // Add the required button OK
-            add(new Button("OK")
-                    .setAlign(Align.RIGHT)
-                    .setTextAlign(Align.CENTER)
-                    .setText(messages.getString("app.dialog.button.ok"))
-                    .setTextColor(Color.WHITE)
-                    .setFillColor(Color.LIGHT_GRAY)
-                    .setBorderColor(Color.GRAY)
-                    .setSize(40, 12));
-
-            // Add the required button Cancel
-            add(new Button("Cancel")
-                    .setAlign(Align.LEFT)
-                    .setText(messages.getString("app.dialog.button.cancel"))
-                    .setTextAlign(Align.CENTER)
-                    .setTextColor(Color.WHITE)
-                    .setFillColor(Color.LIGHT_GRAY)
-                    .setBorderColor(Color.GRAY)
-                    .setSize(40, 12));
-
-=======
->>>>>>> 66397c09
             add(new AlignBehavior());
         }
 
@@ -1236,44 +1210,19 @@
                             }
                         }));
 
-<<<<<<< HEAD
-        add(new DialogBox("exitConfirmBox")
-=======
         DialogBox exitConfirmation = (DialogBox) new DialogBox("exitConfirmBox")
->>>>>>> 66397c09
                 .setText(messages.getString("app.dialog.exit.message"))
                 .setFont(textFont.deriveFont(8.0f))
                 .setTextColor(Color.WHITE)
                 .setSize(140, 40)
                 .setFillColor(Color.DARK_GRAY)
                 .setBorderColor(Color.BLACK)
-<<<<<<< HEAD
-=======
                 .setActive(false)
                 .setPriority(10)
->>>>>>> 66397c09
                 .add(new Behavior() {
                     @Override
                     public void onActivate(Demo01Frame app, Entity e) {
                         setPause(true);
-<<<<<<< HEAD
-                    }
-                })
-                .add(new Behavior() {
-                    @Override
-                    public void onKeyReleased(Demo01Frame app, Entity e, KeyEvent k) {
-                        if (k.getKeyCode() == KeyEvent.VK_Y) {
-                            exit = true;
-                        }
-                        if (k.getKeyCode() == KeyEvent.VK_N) {
-                            exit = false;
-                            ((DialogBox) e).setVisible(false);
-                            setPause(false);
-                        }
-                    }
-                })
-        );
-=======
                     }
                 })
                 .add(new UIObject() {
@@ -1340,7 +1289,6 @@
 
     public <T extends Entity> T getEntity(String entityName) {
         return (T) entities.get(entityName);
->>>>>>> 66397c09
     }
 
     private void generateEntities(String rootName, int nbEntities) {
@@ -1702,23 +1650,15 @@
                 0, 0, buffer.getWidth(), buffer.getHeight(), null);
         if (debug > 0) {
             g2s.setColor(Color.ORANGE);
-<<<<<<< HEAD
-            g2s.drawString(String.format("[ dbg:%01d / fps:%03d ups:%03d ft:%03d / nbObj:%04d active:%04d ]",
-=======
+
             g2s.drawString(String.format("[ dbg:%01d / fps:%03d ups:%03d ft:%03d / nbObj:%04d active:%04d / mouse: %s]",
->>>>>>> 66397c09
                             debug,
                             stats.get("fps"),
                             stats.get("ups"),
                             stats.get("ft"),
                             (long) entities.values().size(),
-<<<<<<< HEAD
-                            entities.values().stream().filter(Entity::isActive).count()),
-=======
                             entities.values().stream().filter(Entity::isActive).count(),
                             stats.get("mouse")),
-
->>>>>>> 66397c09
                     10, window.getHeight() - 10
             );
         }
@@ -1825,13 +1765,8 @@
         g.setColor(te.textColor);
         g.drawString(
                 te.getText(),
-<<<<<<< HEAD
-                x + (int) ((te.getWidth() - textWidth) * 0.5) + DialogBox.margin,
-                y + DialogBox.margin + fontHeight - yOffset);
-=======
                 x + (int) ((te.getWidth() - textWidth) * 0.5) + UIObject.margin,
                 y + UIObject.margin + fontHeight - yOffset);
->>>>>>> 66397c09
     }
 
     private static void drawEdgeRectangle(Graphics2D g, Entity te) {
@@ -1884,13 +1819,9 @@
         g.drawRect((int) db.getX(), (int) db.getY(), (int) db.getWidth(), (int) db.getHeight());
 
         g.setColor(db.textColor);
-<<<<<<< HEAD
-        g.drawString(db.getText(), (int) (db.getX() + (db.getWidth() - textWidth) * 0.5 - DialogBox.margin * 2),
-                (int) (db.getY() + (db.getHeight() * 0.30) + DialogBox.margin + DialogBox.padding));
-=======
+
         g.drawString(db.getText(), (int) (db.getX() + (db.getWidth() - textWidth) * 0.5 - UIObject.margin * 2),
                 (int) (db.getY() + (db.getHeight() * 0.30) + UIObject.margin + UIObject.padding));
->>>>>>> 66397c09
     }
 
     /*----- releasing objects and resources -----*/
