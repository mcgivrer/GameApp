--- conflicted
+++ resolved
@@ -1114,13 +1114,9 @@
      */
     public static class MenuObject extends TextObject implements UIObject {
 
-<<<<<<< HEAD
         private Color backgroundColor;
         private int itemIndex = 0;
         private Object selectedValue = null;
-=======
-        private Color backgoundColor;
->>>>>>> 00ef1b5f
 
         /**
          * Create a new {@link MenuObject} with a name.
@@ -1129,7 +1125,6 @@
          */
         public MenuObject(String name) {
             super(name);
-<<<<<<< HEAD
             setBackgroundColor(null);
             setSize(100, 48);
             setPosition((buffer.getWidth() - this.width) * 0.5, (buffer.getHeight() - this.height) * 0.5);
@@ -1182,26 +1177,6 @@
             for (int i = 0; i < child.size(); i++) {
                 ((ItemObject) child.get(i)).setHighLight(i == itemIndex);
             }
-=======
-            setPosition((buffer.getWidth() - this.width) * 0.5, (buffer.getHeight() - this.height) * 0.5);
-            setRelativeToCamera(true);
-            setFillColor(null);
-            setBackgroundColor(null);
-            setBorderColor(null);
-            setTextColor(Color.WHITE);
-            add(new AlignBehavior());
-        }
-
-        public MenuObject setBackgroundColor(Color bckColor) {
-            this.backgoundColor = bckColor;
-            return this;
-        }
-
-        public MenuObject add(ItemObject item) {
-            add((Entity) item);
-            setSize(Math.max(getWidth(), item.getWidth()), getHeight() + item.getHeight());
-            return this;
->>>>>>> 00ef1b5f
         }
 
         public int getItemIndex() {
